--- conflicted
+++ resolved
@@ -199,8 +199,6 @@
       process.nextTick(function() {
         responseBody.resume();
       });
-<<<<<<< HEAD
-=======
     } else  if (responseBody && !Buffer.isBuffer(responseBody)) {
       if (typeof responseBody === 'string') {
         responseBody = new Buffer(responseBody);
@@ -208,7 +206,6 @@
         responseBody = JSON.stringify(responseBody);
         response.headers['content-type'] = 'application/json';
       }
->>>>>>> 879d0290
     }
 
     response.setEncoding = function(newEncoding) {
