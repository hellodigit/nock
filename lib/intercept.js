--- conflicted
+++ resolved
@@ -23,7 +23,7 @@
   var thisInterceptor;
   
   for(var i = 0; i < interceptors.length; i++) {
-    var thisInterceptor = interceptors[i];
+    thisInterceptor = interceptors[i];
     if (thisInterceptor._key === interceptor._key) {
       interceptors.splice(i, 1);
       break;
@@ -128,10 +128,6 @@
     requestBody = requestBodyBuffers.map(function(buffer) {
       return buffer.toString(encoding);
     }).join('');
-<<<<<<< HEAD
-    var body = undefined; // we don't need the request body buffers any more
-=======
->>>>>>> eb0e7caf
     
     interceptors = interceptors.filter(function(interceptor) {
       return interceptor.match(options, requestBody);
