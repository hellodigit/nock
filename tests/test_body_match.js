--- conflicted
+++ resolved
@@ -55,8 +55,8 @@
   t.test('failing body matching with different nested objects', function (t2) {
     testBodyMatch({ obj: {a: {b:1}}}, {obj: {a: {b:1, c:1}}}, false, t2);
   });
-<<<<<<< HEAD
-})
+  t.end();
+});
 
 test('match body with form multipart', function(t) {
 
@@ -75,7 +75,4 @@
   var form = r.form();
   form._boundary = 'fixboundary';  // fix boundary so that request could match at all
   form.append('field', 'value');
-=======
-  t.end();
->>>>>>> 7156fd68
 });